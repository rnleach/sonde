use crate::{
    app::{
        config::{self, Rgba},
        sample::{create_sample_plume, Sample},
        AppContext, AppContextPointer, ZoomableDrawingAreas,
    },
    coords::{DeviceCoords, DtPCoords, ScreenCoords, ScreenRect, XYCoords},
    errors::SondeError,
    gui::{
        plot_context::{GenericContext, HasGenericContext, PlotContext, PlotContextExt},
        utility::{check_overlap_then_add, draw_filled_polygon, plot_curve_from_points},
        Drawable, DrawingArgs, MasterDrawable,
    },
};
use gdk::EventMotion;
use gtk::{prelude::*, DrawingArea};
use itertools::izip;
use metfor::{CelsiusDiff, JpKg, Quantity};
use std::rc::Rc;

pub struct FirePlumeEnergyContext {
    generic: GenericContext,
}

impl FirePlumeEnergyContext {
    pub fn new() -> Self {
        FirePlumeEnergyContext {
            generic: GenericContext::new(),
        }
    }

    pub fn convert_dtp_to_xy(coords: DtPCoords) -> XYCoords {
        let min_p = config::MIN_FIRE_PLUME_PCT;
        let max_p = config::MAX_FIRE_PLUME_PCT;

        let DtPCoords { dt, percent } = coords;

        let x = super::convert_dt_to_x(dt);
        let y = (percent - min_p) / (max_p - min_p);

        XYCoords { x, y }
    }

    pub fn convert_xy_to_dtp(coords: XYCoords) -> DtPCoords {
        let min_p = config::MIN_FIRE_PLUME_PCT;
        let max_p = config::MAX_FIRE_PLUME_PCT;

        let XYCoords { x, y } = coords;

        let dt = super::convert_x_to_dt(x);
        let percent = y * (max_p - min_p) + min_p;

        DtPCoords { dt, percent }
    }

    pub fn convert_dtp_to_screen(&self, coords: DtPCoords) -> ScreenCoords {
        let xy = FirePlumeEnergyContext::convert_dtp_to_xy(coords);
        self.convert_xy_to_screen(xy)
    }

    pub fn convert_device_to_dtp(&self, coords: DeviceCoords) -> DtPCoords {
        let xy = self.convert_device_to_xy(coords);
        Self::convert_xy_to_dtp(xy)
    }
}

impl HasGenericContext for FirePlumeEnergyContext {
    fn get_generic_context(&self) -> &GenericContext {
        &self.generic
    }
}

impl PlotContextExt for FirePlumeEnergyContext {
    fn convert_xy_to_screen(&self, coords: XYCoords) -> ScreenCoords {
        super::convert_xy_to_screen(self, coords)
    }

    /// Conversion from (x,y) coords to screen coords
    fn convert_screen_to_xy(&self, coords: ScreenCoords) -> XYCoords {
        super::convert_screen_to_xy(self, coords)
    }
}

impl Drawable for FirePlumeEnergyContext {
    /***********************************************************************************************
     * Initialization
     **********************************************************************************************/
    fn set_up_drawing_area(acp: &AppContextPointer) -> Result<(), SondeError> {
        let da: DrawingArea = acp.fetch_widget("fire_plume_energy_area")?;

        let ac = Rc::clone(acp);
        da.connect_draw(move |_da, cr| ac.fire_plume_energy.draw_callback(cr, &ac));

        let ac = Rc::clone(acp);
        da.connect_scroll_event(move |_da, ev| ac.fire_plume_energy.scroll_event(ev, &ac));

        let ac = Rc::clone(acp);
        da.connect_button_press_event(move |_da, ev| {
            ac.fire_plume_energy.button_press_event(ev, &ac)
        });

        let ac = Rc::clone(acp);
        da.connect_button_release_event(move |_da, ev| {
            ac.fire_plume_energy.button_release_event(ev)
        });

        let ac = Rc::clone(acp);
        da.connect_motion_notify_event(move |da, ev| {
            ac.fire_plume_energy.mouse_motion_event(da, ev, &ac)
        });

        let ac = Rc::clone(acp);
        da.connect_enter_notify_event(move |_da, _ev| ac.fire_plume_energy.enter_event(&ac));

        let ac = Rc::clone(acp);
        da.connect_leave_notify_event(move |_da, _ev| ac.fire_plume_energy.leave_event(&ac));

        let ac = Rc::clone(acp);
        da.connect_key_press_event(move |_da, ev| FirePlumeEnergyContext::key_press_event(ev, &ac));

        let ac = Rc::clone(acp);
        da.connect_configure_event(move |_da, ev| ac.fire_plume_energy.configure_event(ev, &ac));

        let ac = Rc::clone(acp);
        da.connect_size_allocate(move |da, _ev| ac.fire_plume_energy.size_allocate_event(da));

        Ok(())
    }

    // Shouldn't override, but need to set font size larger. Failure to DRY.
    fn prepare_to_make_text(&self, args: DrawingArgs<'_, '_>) {
        super::prepare_to_make_text(self, args)
    }

    /***********************************************************************************************
     * Background Drawing.
     **********************************************************************************************/
    fn draw_background_fill(&self, _args: DrawingArgs<'_, '_>) {}

    fn draw_background_lines(&self, args: DrawingArgs<'_, '_>) {
        let (cr, config) = (args.cr, args.ac.config.borrow());

        // Draw iso capes
        for pnts in config::FIRE_PLUME_PCTS_PNTS.iter() {
            let pnts = pnts
                .iter()
                .map(|xy_coords| self.convert_xy_to_screen(*xy_coords));
            plot_curve_from_points(cr, config.background_line_width, config.isobar_rgba, pnts);
        }

        super::draw_iso_dts(self, &config, cr);
    }

    fn collect_labels(&self, args: DrawingArgs<'_, '_>) -> Vec<(String, ScreenRect)> {
        let (ac, cr) = (args.ac, args.cr);

        let mut labels = vec![];

        let screen_edges = self.calculate_plot_edges(cr, ac);
        let ScreenRect { lower_left, .. } = screen_edges;

        for &dt in config::FIRE_PLUME_DTS.iter().skip(1) {
            let label = format!("{:.0}\u{00B0}C", dt.unpack());

            let extents = cr.text_extents(&label);

            let ScreenCoords {
                x: mut screen_x, ..
            } = self.convert_dtp_to_screen(DtPCoords { dt, percent: 0.0 });
            screen_x -= extents.width / 2.0;

            let label_lower_left = ScreenCoords {
                x: screen_x,
                y: lower_left.y,
            };
            let label_upper_right = ScreenCoords {
                x: screen_x + extents.width,
                y: lower_left.y + extents.height,
            };

            let pair = (
                label,
                ScreenRect {
                    lower_left: label_lower_left,
                    upper_right: label_upper_right,
                },
            );

            check_overlap_then_add(cr, ac, &mut labels, &screen_edges, pair);
        }

        for &percent in config::FIRE_PLUME_PCTS.iter().skip(1) {
            let label = format!("{:.0}%", percent);

            let extents = cr.text_extents(&label);

            let ScreenCoords {
                y: mut screen_y, ..
            } = self.convert_dtp_to_screen(DtPCoords {
                dt: CelsiusDiff(0.0),
                percent,
            });
            screen_y -= extents.height / 2.0;

            let label_lower_left = ScreenCoords {
                x: lower_left.x,
                y: screen_y,
            };
            let label_upper_right = ScreenCoords {
                x: lower_left.x + extents.width,
                y: screen_y + extents.height,
            };

            let pair = (
                label,
                ScreenRect {
                    lower_left: label_lower_left,
                    upper_right: label_upper_right,
                },
            );

            check_overlap_then_add(cr, ac, &mut labels, &screen_edges, pair);
        }

        labels
    }

    fn build_legend_strings(ac: &AppContext) -> Vec<(String, Rgba)> {
        let config = ac.config.borrow();

        let mut lines = Vec::with_capacity(2);

        lines.push((
            "Percent Wet Integrated Bouyancy".to_owned(),
            config.fire_plume_pct_wet_cape_color,
        ));

        lines
    }

    /***********************************************************************************************
     * Data Drawing.
     **********************************************************************************************/
    fn draw_data(&self, args: DrawingArgs<'_, '_>) {
        let (ac, cr) = (args.ac, args.cr);
        let config = ac.config.borrow();

        let anal = match ac.get_sounding_for_display() {
            Some(anal) => anal,
            None => return,
        };

        let anal = anal.borrow();

        if let (Some(vals_low), Some(vals_high)) =
            (anal.plume_heating_low(), anal.plume_heating_high())
        {
            let line_width = config.profile_line_width;
            let pct_wet_rgba = config.fire_plume_pct_wet_cape_color;
            let mut pct_wet_polygon_color = pct_wet_rgba;
            pct_wet_polygon_color.3 /= 2.0;

            let vals_low = izip!(&vals_low.dts, &vals_low.wet_ratio)
                .filter_map(|(&dt, &ratio)| ratio.map(|r| (dt, r * 100.0)))
                .map(|(dt, percent)| DtPCoords { dt, percent })
                .map(|dt_coord| ac.fire_plume_energy.convert_dtp_to_screen(dt_coord));

            let vals_high = izip!(&vals_high.dts, &vals_high.wet_ratio)
                .filter_map(|(&dt, &ratio)| ratio.map(|r| (dt, r * 100.0)))
                .map(|(dt, percent)| DtPCoords { dt, percent })
                .map(|dt_coord| ac.fire_plume_energy.convert_dtp_to_screen(dt_coord));

            let polygon = vals_low.clone().chain(vals_high.clone().rev());

            draw_filled_polygon(cr, pct_wet_polygon_color, polygon);
            plot_curve_from_points(cr, line_width, pct_wet_rgba, vals_low);
            plot_curve_from_points(cr, line_width, pct_wet_rgba, vals_high);
        }
    }

    /***********************************************************************************************
     * Overlays Drawing.
     **********************************************************************************************/
    fn draw_active_sample(&self, args: DrawingArgs<'_, '_>) {
        if !self.has_data() {
            return;
        }

        let (ac, config) = (args.ac, args.ac.config.borrow());
        let t0 = match ac.get_sounding_for_display() {
            Some(anal) => match anal.borrow().starting_parcel_for_blow_up_anal() {
                Some(pcl) => pcl.temperature,
                None => return,
            },
            None => return,
        };

        let vals = ac.get_sample();
        let pnt_color = config.active_readout_line_rgba;

        if let Sample::FirePlume {
            plume_anal_low,
            plume_anal_high,
<<<<<<< HEAD
            plume_anal_dry1,
            plume_anal_dry2,
            plume_anal_dry3,
            plume_anal_dry4,
=======
>>>>>>> 41b45003
            ..
        } = *vals
        {
            let dt = plume_anal_low.parcel.temperature - t0;

            if let (Some(max_int_b_low), Some(max_dry_int_b_low)) = (
                plume_anal_low.max_int_buoyancy.into_option(),
                plume_anal_low.max_dry_int_buoyancy.into_option(),
            ) {
                let percent = if max_int_b_low > JpKg(0.0) {
                    (max_int_b_low - max_dry_int_b_low) / max_int_b_low * 100.0
                } else {
                    0.0
                };

                let pct_pnt = DtPCoords { dt, percent };
                let screen_coords_cape = ac.fire_plume_energy.convert_dtp_to_screen(pct_pnt);
                Self::draw_point(screen_coords_cape, pnt_color, args);
            }

<<<<<<< HEAD
            if config.show_dry_parcel_anal {
                for plume_anal_dry in &[
                    plume_anal_dry1,
                    plume_anal_dry2,
                    plume_anal_dry3,
                    plume_anal_dry4,
                ] {
                    if let (Some(max_int_b_dry), Some(max_dry_int_b_dry)) = (
                        plume_anal_dry.max_int_buoyancy,
                        plume_anal_dry.max_dry_int_buoyancy,
                    ) {
                        let percent = if max_int_b_dry > JpKg(0.0) {
                            (max_int_b_dry - max_dry_int_b_dry) / max_int_b_dry * 100.0
                        } else {
                            0.0
                        };

                        let pct_pnt = DtPCoords { dt, percent };
                        let screen_coords_cape =
                            ac.fire_plume_energy.convert_dtp_to_screen(pct_pnt);
                        Self::draw_point(screen_coords_cape, pnt_color, args);
                    }
                }
=======
            if let (Some(max_int_b_high), Some(max_dry_int_b_high)) = (
                plume_anal_high.max_int_buoyancy.into_option(),
                plume_anal_high.max_dry_int_buoyancy.into_option(),
            ) {
                let percent = if max_int_b_high > JpKg(0.0) {
                    (max_int_b_high - max_dry_int_b_high) / max_int_b_high * 100.0
                } else {
                    0.0
                };

                let pct_pnt = DtPCoords { dt, percent };
                let screen_coords_cape = ac.fire_plume_energy.convert_dtp_to_screen(pct_pnt);
                Self::draw_point(screen_coords_cape, pnt_color, args);
>>>>>>> 41b45003
            }
        }
    }

    /***********************************************************************************************
     * Events
     **********************************************************************************************/
    fn mouse_motion_event(
        &self,
        da: &DrawingArea,
        event: &EventMotion,
        ac: &AppContextPointer,
    ) -> Inhibit {
        da.grab_focus();

        if self.get_left_button_pressed() {
            if let Some(last_position) = self.get_last_cursor_position() {
                let old_position = self.convert_device_to_xy(last_position);
                let new_position = DeviceCoords::from(event.get_position());
                self.set_last_cursor_position(Some(new_position));

                let new_position = self.convert_device_to_xy(new_position);
                let delta = (
                    new_position.x - old_position.x,
                    new_position.y - old_position.y,
                );
                let mut translate = self.get_translate();
                translate.x -= delta.0;
                translate.y -= delta.1;
                self.set_translate(translate);
                self.bound_view();
                self.mark_background_dirty();

                crate::gui::draw_all(ac);
                ac.set_sample(Sample::None);
            }
        } else if ac.plottable() {
            let position: DeviceCoords = event.get_position().into();
            self.set_last_cursor_position(Some(position));

            let sample = ac
                .get_sounding_for_display()
                .and_then(|anal| {
                    let DtPCoords { dt, .. } = self.convert_device_to_dtp(position);
                    let pcl = anal.borrow().starting_parcel_for_blow_up_anal();
                    pcl.map(|pcl| (anal, pcl, dt))
                })
                .map(|(anal, pcl, dt)| {
                    create_sample_plume(pcl, pcl.temperature + dt, &anal.borrow())
                })
                .unwrap_or(Sample::None);

            ac.set_sample(sample);
            ac.mark_overlay_dirty();
            crate::gui::draw_all(&ac);
        }

        Inhibit(false)
    }

    fn enter_event(&self, ac: &AppContextPointer) -> Inhibit {
        ac.set_last_focus(ZoomableDrawingAreas::FirePlumeEnergy);
        Inhibit(false)
    }
}

impl MasterDrawable for FirePlumeEnergyContext {}<|MERGE_RESOLUTION|>--- conflicted
+++ resolved
@@ -300,14 +300,10 @@
 
         if let Sample::FirePlume {
             plume_anal_low,
-            plume_anal_high,
-<<<<<<< HEAD
             plume_anal_dry1,
             plume_anal_dry2,
             plume_anal_dry3,
             plume_anal_dry4,
-=======
->>>>>>> 41b45003
             ..
         } = *vals
         {
@@ -328,7 +324,6 @@
                 Self::draw_point(screen_coords_cape, pnt_color, args);
             }
 
-<<<<<<< HEAD
             if config.show_dry_parcel_anal {
                 for plume_anal_dry in &[
                     plume_anal_dry1,
@@ -337,8 +332,8 @@
                     plume_anal_dry4,
                 ] {
                     if let (Some(max_int_b_dry), Some(max_dry_int_b_dry)) = (
-                        plume_anal_dry.max_int_buoyancy,
-                        plume_anal_dry.max_dry_int_buoyancy,
+                        plume_anal_dry.max_int_buoyancy.into_option(),
+                        plume_anal_dry.max_dry_int_buoyancy.into_option(),
                     ) {
                         let percent = if max_int_b_dry > JpKg(0.0) {
                             (max_int_b_dry - max_dry_int_b_dry) / max_int_b_dry * 100.0
@@ -352,21 +347,6 @@
                         Self::draw_point(screen_coords_cape, pnt_color, args);
                     }
                 }
-=======
-            if let (Some(max_int_b_high), Some(max_dry_int_b_high)) = (
-                plume_anal_high.max_int_buoyancy.into_option(),
-                plume_anal_high.max_dry_int_buoyancy.into_option(),
-            ) {
-                let percent = if max_int_b_high > JpKg(0.0) {
-                    (max_int_b_high - max_dry_int_b_high) / max_int_b_high * 100.0
-                } else {
-                    0.0
-                };
-
-                let pct_pnt = DtPCoords { dt, percent };
-                let screen_coords_cape = ac.fire_plume_energy.convert_dtp_to_screen(pct_pnt);
-                Self::draw_point(screen_coords_cape, pnt_color, args);
->>>>>>> 41b45003
             }
         }
     }
