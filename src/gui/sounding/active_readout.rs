use super::SkewTContext;
use crate::{
    analysis::Analysis,
    app::config::{self, Config, Rgba},
    coords::TPCoords,
    gui::{
        utility::{draw_filled_polygon, plot_curve_from_points},
        Drawable, DrawingArgs,
    },
};
use itertools::izip;
use metfor::{rh, Fahrenheit, Feet, Quantity};
use sounding_analysis::{
    self, experimental::fire::PlumeAscentAnalysis, DataRow, Parcel, ParcelAscentAnalysis,
    ParcelProfile,
};

impl SkewTContext {
    pub fn create_active_readout_text_sounding(
        data: &DataRow,
        anal: &Analysis,
        pcl_anal: &Option<ParcelAscentAnalysis>,
        config: &Config,
        results: &mut Vec<(String, Rgba)>,
    ) {
        let default_color = config.label_rgba;

        let t_c = data.temperature;
        let dp_c = data.dew_point;
        let pres = data.pressure;
        let wind = data.wind;
        let hgt_asl = data.height;
        let omega = data.pvv;
        let elevation = anal.sounding().station_info().elevation();

        if t_c.is_some() || dp_c.is_some() || omega.is_some() {
            if let Some(t_c) = t_c.into_option() {
                let mut line = String::with_capacity(10);
                line.push_str(&format!("{:.0}\u{00B0}C", t_c.unpack().round()));
                if dp_c.is_none() && omega.is_none() {
                    line.push('\n');
                } else if dp_c.is_none() {
                    line.push(' ');
                }
                results.push((line, config.temperature_rgba));
            }
            if let Some(dp_c) = dp_c.into_option() {
                if t_c.is_some() {
                    results.push(("/".to_owned(), default_color));
                }
                let mut line = String::with_capacity(10);
                line.push_str(&format!("{:.0}\u{00B0}C", dp_c.unpack().round()));
                if t_c.is_none() && omega.is_none() {
                    line.push('\n');
                } else {
                    line.push(' ');
                }
                results.push((line, config.dew_point_rgba));
            }

            if let (Some(t_c), Some(dp_c)) = (t_c.into_option(), dp_c.into_option()) {
                if let Some(rh) = rh(t_c, dp_c) {
                    let mut line = String::with_capacity(5);
                    line.push_str(&format!(" {:.0}%", 100.0 * rh));
                    if omega.is_none() {
                        line.push('\n');
                    } else {
                        line.push(' ');
                    }
                    results.push((line, config.rh_rgba));
                }
            }

            if let Some(omega) = omega.into_option() {
                results.push((
                    format!(" {:.1} Pa/s\n", (omega.unpack() * 10.0).round() / 10.0),
                    config.omega_rgba,
                ));
            }
        }

        if pres.is_some() || wind.is_some() {
            if let Some(pres) = pres.into_option() {
                let mut line = String::with_capacity(10);
                line.push_str(&format!("{:.0}hPa", pres.unpack()));
                if wind.is_none() {
                    line.push('\n');
                } else {
                    line.push(' ');
                }
                results.push((line, config.isobar_rgba));
            }
            if let Some(wind) = wind.into_option() {
                results.push((
                    format!(
                        "{:03.0} {:02.0}KT\n",
                        wind.direction,
                        wind.speed.unpack().round()
                    ),
                    config.wind_rgba,
                ));
            }
        }

        if let Some(hgt) = hgt_asl.into_option() {
            let color = config.active_readout_line_rgba;

            results.push((
                format!(
                    "ASL: {:5.0}m ({:5.0}ft)\n",
                    hgt.unpack().round(),
                    Feet::from(hgt).unpack().round()
                ),
                color,
            ));
        }

        if elevation.is_some() && hgt_asl.is_some() {
            if let (Some(elev), Some(hgt)) = (elevation.into_option(), hgt_asl.into_option()) {
                let color = config.active_readout_line_rgba;
                let mut line = String::with_capacity(128);
                line.push_str(&format!(
                    "AGL: {:5.0}m ({:5.0}ft)\n",
                    (hgt - elev).unpack().round(),
                    Feet::from(hgt - elev).unpack().round(),
                ));
                results.push((line, color));
            }
        }

        if config.show_sample_parcel_profile {
            if let Some(ref pcl_anal) = pcl_anal {
                let mut line = String::with_capacity(32);
                let color = config.parcel_positive_rgba;
                if let Some(cape) = pcl_anal.cape().into_option() {
                    line.push_str(&format!("CAPE: {:.0} J/Kg ", cape.unpack()));
                } else {
                    line.push_str("CAPE: 0 J/Kg ");
                }
                results.push((line, color));

                let mut line = String::with_capacity(32);
                let color = config.parcel_negative_rgba;
                if let Some(cin) = pcl_anal.cin().into_option() {
                    line.push_str(&format!("CIN: {:.0} J/Kg\n", cin.unpack()));
                } else {
                    line.push_str("CIN: 0 J/Kg\n");
                }
                results.push((line, color));
            }
        }
    }

    pub fn create_active_readout_text_plume(
        parcel_low: &Parcel,
        anal: &Analysis,
        plume_anal_low: &PlumeAscentAnalysis,
        plume_anal_high: &PlumeAscentAnalysis,
        config: &Config,
        results: &mut Vec<(String, Rgba)>,
    ) {
        let default_color = config.label_rgba;

        let t_c = parcel_low.temperature;
        let starting_t_c = anal
            .starting_parcel_for_blow_up_anal()
            .map(|pcl| pcl.temperature);
        let delta_t_c = starting_t_c.map(|stc| t_c - stc);

        if let Some(delta_t) = delta_t_c {
            let mut line = String::with_capacity(10);
            line.push_str(&format!("∆T {:.1}\u{00B0}C\n", delta_t.unpack()));
            results.push((line, default_color));
        }

        if config.show_sample_parcel_profile {
            let mut line = String::with_capacity(32);
            let color = config.parcel_positive_rgba;
            if let (Some(cape_low), Some(cape_high)) = (
                plume_anal_low.max_int_buoyancy.into_option(),
                plume_anal_high.max_int_buoyancy.into_option(),
            ) {
                line.push_str(&format!(
                    "Net CAPE: {:.0} - {:.0} J/Kg\n",
                    cape_high.unpack(),
                    cape_low.unpack()
                ));
            } else {
                line.push_str("Net CAPE: 0 J/Kg\n");
            }
            results.push((line, color));
            let mut line = String::with_capacity(32);
            if let (Some(el_low), Some(el_high)) = (
                plume_anal_low.el_height.into_option(),
                plume_anal_high.el_height.into_option(),
            ) {
                line.push_str(&format!(
                    "LMIB: {:.0} - {:.0} m\n",
                    el_high.unpack(),
                    el_low.unpack()
                ));
            }
            results.push((line, default_color));
            let mut line = String::with_capacity(32);
            if let (Some(mh_low), Some(mh_high)) = (
                plume_anal_low.max_height.into_option(),
                plume_anal_high.max_height.into_option(),
            ) {
                line.push_str(&format!(
                    "Max Height: {:.0} - {:.0} m\n",
                    mh_high.unpack(),
                    mh_low.unpack()
                ));
            }
            results.push((line, default_color));
        }
    }

    pub fn draw_plume_parcel_profiles(
        args: DrawingArgs<'_, '_>,
        parcel_low: Parcel,
        profile_low: &ParcelProfile,
        profile_high: &ParcelProfile,
<<<<<<< HEAD
        dry_profiles: &[&ParcelProfile],
=======
>>>>>>> 41b45003
    ) {
        let (ac, cr, config) = (args.ac, args.cr, args.ac.config.borrow());

        let color = config.fire_plume_line_color1;

        let pres_up = &profile_low.pressure;
        let temp_up = &profile_low.parcel_t;
        let pres_down = &profile_high.pressure;
        let temp_down = &profile_high.parcel_t;

        let upside = izip!(pres_up, temp_up);
        let downside = izip!(pres_down, temp_down).rev();
        let polygon = upside.chain(downside);

        let polygon = polygon.map(|(&pressure, &temperature)| {
            let tp_coords = TPCoords {
                temperature,
                pressure,
            };
            ac.skew_t.convert_tp_to_screen(tp_coords)
        });

        let mut polygon_rgba = color;
        polygon_rgba.3 /= 2.0;

<<<<<<< HEAD
        if config.show_dry_parcel_anal {
            for (prof, color) in itertools::izip!(
                dry_profiles,
                &[
                    config.fire_plume_line_color1,
                    config.fire_plume_line_color2,
                    config.fire_plume_line_color3,
                    config.fire_plume_line_color4
                ]
            ) {
                Self::draw_plume_parcel_profile(args, prof, *color);
            }
        }
=======
        draw_filled_polygon(cr, polygon_rgba, polygon);
        // Draw lines
        Self::draw_plume_parcel_profile(args, &profile_low, color);
        Self::draw_plume_parcel_profile(args, &profile_high, color);
>>>>>>> 41b45003

        // Draw a sample point
        if config.show_active_readout_line {
            let point = TPCoords {
                temperature: parcel_low.temperature,
                pressure: parcel_low.pressure,
            };
            let point = ac.skew_t.convert_tp_to_screen(point);
            let rgba = config.active_readout_line_rgba;

            Self::draw_point(point, rgba, args);
        }
    }

    fn draw_plume_parcel_profile(
        args: DrawingArgs<'_, '_>,
        profile: &ParcelProfile,
        line_rgba: Rgba,
    ) {
        let (ac, cr) = (args.ac, args.cr);
        let config = ac.config.borrow();

        let pres_data = &profile.pressure;
        let temp_data = &profile.parcel_t;

        let line_width = config.fire_plume_line_width;

        let profile_data = izip!(pres_data, temp_data).filter_map(|(&pressure, &temperature)| {
            if pressure > config::MINP {
                let tp_coords = TPCoords {
                    temperature,
                    pressure,
                };
                Some(ac.skew_t.convert_tp_to_screen(tp_coords))
            } else {
                None
            }
        });

        plot_curve_from_points(cr, line_width, line_rgba, profile_data);
    }

    pub fn draw_sample_parcel_profile(
        args: DrawingArgs<'_, '_>,
        parcel_analysis: &Option<ParcelAscentAnalysis>,
    ) {
        if let Some(ref parcel_analysis) = parcel_analysis {
            let config = args.ac.config.borrow();

            // build the parcel profile
            let profile = parcel_analysis.profile();
            let color = config.sample_parcel_profile_color;
            Self::draw_parcel_profile(args, &profile, color);
        }
    }

    pub fn draw_sample_mix_down_profile(args: DrawingArgs<'_, '_>, sample_parcel: Parcel) {
        let ac = args.ac;
        let config = ac.config.borrow();

        let anal = if let Some(anal) = ac.get_sounding_for_display() {
            anal
        } else {
            return;
        };

        let anal = anal.borrow();
        let sndg = anal.sounding();

        // build the parcel profile
        let profile = if let Ok(profile) = sounding_analysis::mix_down(sample_parcel, sndg) {
            profile
        } else {
            return;
        };

        let color = config.sample_mix_down_rgba;

        Self::draw_parcel_profile(args, &profile, color);

        if let (Some(&pressure), Some(&temperature)) =
            (profile.pressure.get(0), profile.parcel_t.get(0))
        {
            let pos = ac.skew_t.convert_tp_to_screen(TPCoords {
                temperature,
                pressure,
            });
            let deg_f = format!(
                "{:.0}\u{00B0}F",
                Fahrenheit::from(temperature).unpack().round()
            );
            ac.skew_t.draw_tag(
                &format!("{}/{:.0}\u{00B0}C", deg_f, temperature.unpack().round()),
                pos,
                color,
                args,
            );
        }
    }
}<|MERGE_RESOLUTION|>--- conflicted
+++ resolved
@@ -4,7 +4,7 @@
     app::config::{self, Config, Rgba},
     coords::TPCoords,
     gui::{
-        utility::{draw_filled_polygon, plot_curve_from_points},
+        utility::{plot_curve_from_points},
         Drawable, DrawingArgs,
     },
 };
@@ -219,38 +219,17 @@
     pub fn draw_plume_parcel_profiles(
         args: DrawingArgs<'_, '_>,
         parcel_low: Parcel,
-        profile_low: &ParcelProfile,
-        profile_high: &ParcelProfile,
-<<<<<<< HEAD
+        _profile_low: &ParcelProfile,
+        _profile_high: &ParcelProfile,
         dry_profiles: &[&ParcelProfile],
-=======
->>>>>>> 41b45003
-    ) {
-        let (ac, cr, config) = (args.ac, args.cr, args.ac.config.borrow());
+    ) {
+        let (ac, config) = (args.ac, args.ac.config.borrow());
 
         let color = config.fire_plume_line_color1;
-
-        let pres_up = &profile_low.pressure;
-        let temp_up = &profile_low.parcel_t;
-        let pres_down = &profile_high.pressure;
-        let temp_down = &profile_high.parcel_t;
-
-        let upside = izip!(pres_up, temp_up);
-        let downside = izip!(pres_down, temp_down).rev();
-        let polygon = upside.chain(downside);
-
-        let polygon = polygon.map(|(&pressure, &temperature)| {
-            let tp_coords = TPCoords {
-                temperature,
-                pressure,
-            };
-            ac.skew_t.convert_tp_to_screen(tp_coords)
-        });
 
         let mut polygon_rgba = color;
         polygon_rgba.3 /= 2.0;
 
-<<<<<<< HEAD
         if config.show_dry_parcel_anal {
             for (prof, color) in itertools::izip!(
                 dry_profiles,
@@ -264,12 +243,6 @@
                 Self::draw_plume_parcel_profile(args, prof, *color);
             }
         }
-=======
-        draw_filled_polygon(cr, polygon_rgba, polygon);
-        // Draw lines
-        Self::draw_plume_parcel_profile(args, &profile_low, color);
-        Self::draw_plume_parcel_profile(args, &profile_high, color);
->>>>>>> 41b45003
 
         // Draw a sample point
         if config.show_active_readout_line {
