--- conflicted
+++ resolved
@@ -258,18 +258,8 @@
     }
 
     /// Get the change in temperature required for a blow up. EXPERIMENTAL.
-<<<<<<< HEAD
-    pub fn lmib_blow_up_dt_high(&self) -> Optioned<CelsiusDiff> {
-        self.lmib_blow_up_dt_high
-    }
-
-    /// Get the height change of the level of maximum integrated buoyancy if the blow up dt is met. EXPERIMENTAL.
-    pub fn lmib_blow_up_height_change_low(&self) -> Optioned<Meters> {
-        self.lmib_blow_up_height_low
-=======
     pub fn el_blow_up_dt_high(&self) -> Optioned<CelsiusDiff> {
         self.el_blow_up_dt_high
->>>>>>> 41b45003
     }
 
     /// Get the height change of the level of maximum integrated buoyancy if the blow up dt is met. EXPERIMENTAL.
@@ -277,20 +267,9 @@
         self.el_blow_up_height_low
     }
 
-<<<<<<< HEAD
-    /// Get the change in temperature required for a blow up. EXPERIMENTAL.
-    pub fn top_blow_up_dt_low(&self) -> Optioned<CelsiusDiff> {
-        self.top_blow_up_dt_low
-    }
-
-    /// Get the change in temperature required for a blow up. EXPERIMENTAL.
-    pub fn top_blow_up_dt_high(&self) -> Optioned<CelsiusDiff> {
-        self.top_blow_up_dt_high
-=======
     /// Get the height change of the level of maximum integrated buoyancy if the blow up dt is met. EXPERIMENTAL.
     pub fn el_blow_up_height_change_high(&self) -> Optioned<Meters> {
         self.el_blow_up_height_high
->>>>>>> 41b45003
     }
 
     /// Get the amount of heating necessary to create a cloud on the plume top.
